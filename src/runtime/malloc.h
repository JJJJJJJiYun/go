--- conflicted
+++ resolved
@@ -599,11 +599,7 @@
 {
 	int32 n; // number of bitmaps
 	int32 nbit; // number of bits in each bitmap
-<<<<<<< HEAD
-	uint8 bytedata[];
-=======
 	uint8 bytedata[]; // bitmaps, each starting on a 32-bit boundary
->>>>>>> af3868f1
 };
 // Returns pointer map data for the given stackmap index
 // (the index is encoded in PCDATA_StackMapIndex).
